--- conflicted
+++ resolved
@@ -10,8 +10,4 @@
 script: cd OSBindings/SDL && scons
 compiler:
 	- clang
-<<<<<<< HEAD
-	- gcc
-=======
-	- gcc
->>>>>>> 9378fbb0
+	- gcc
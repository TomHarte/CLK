--- conflicted
+++ resolved
@@ -575,13 +575,10 @@
 	SerialPort serial_port_;
 
 	std::unique_ptr<Storage::Tape::BinaryTapePlayer> tape_player_;
-<<<<<<< HEAD
+	bool play_button_ = false;
 	bool allow_fast_tape_hack_ = false;	// TODO: implement fast-tape hack.
 	void set_use_fast_tape() {}
 
-=======
-	bool play_button_ = false;
->>>>>>> 095c8dcd
 	uint8_t io_direction_ = 0x00, io_output_ = 0x00;
 
 	// MARK: - Configuration options.

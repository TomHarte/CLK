//
//  Plus4.cpp
//  Clock Signal
//
//  Created by Thomas Harte on 06/12/2024.
//  Copyright © 2024 Thomas Harte. All rights reserved.
//

#include "Plus4.hpp"

#include "Audio.hpp"
#include "Interrupts.hpp"
#include "Keyboard.hpp"
#include "Pager.hpp"
#include "TapeHandler.hpp"
#include "Video.hpp"

#include "Machines/MachineTypes.hpp"
#include "Machines/Utility/MemoryFuzzer.hpp"
#include "Processors/6502Mk2/6502Mk2.hpp"
#include "Analyser/Static/Commodore/Target.hpp"
#include "Outputs/Log.hpp"
#include "Outputs/Speaker/Implementation/LowpassSpeaker.hpp"
#include "Configurable/StandardOptions.hpp"

#include "Analyser/Dynamic/ConfidenceCounter.hpp"
#include "Analyser/Static/Commodore/Target.hpp"

#include "Storage/Tape/Tape.hpp"
#include "Machines/Commodore/SerialBus.hpp"
#include "Machines/Commodore/1540/C1540.hpp"

#include "Processors/6502Esque/Implementation/LazyFlags.hpp"

#include <algorithm>
#include <cmath>
<<<<<<< HEAD
#include <memory>
=======
#include <optional>
>>>>>>> 29b24b61
#include <vector>

using namespace Commodore;
using namespace Commodore::Plus4;

namespace {
using Logger = Log::Logger<Log::Source::Plus4>;

class Joystick: public Inputs::ConcreteJoystick {
public:
	Joystick() :
		ConcreteJoystick({
			Input(Input::Up),
			Input(Input::Down),
			Input(Input::Left),
			Input(Input::Right),
			Input(Input::Fire)
		}) {}

	void did_set_input(const Input &digital_input, bool is_active) final {
		const auto apply = [&](uint8_t mask) {
			if(is_active) mask_ &= ~mask; else mask_ |= mask;
		};

		switch(digital_input.type) {
			default: return;
			case Input::Right:	apply(0x08);	break;
			case Input::Left:	apply(0x04);	break;
			case Input::Down:	apply(0x02);	break;
			case Input::Up:		apply(0x01);	break;
			case Input::Fire:	apply(0xc0);	break;
		}
	}

	uint8_t mask() const {
		return mask_;
	}

private:
	uint8_t mask_ = 0xff;
};

class Timers {
public:
	Timers(Interrupts &interrupts) : interrupts_(interrupts) {}

	template <int offset>
	void write(const uint8_t value) {
		const auto load_low = [&](uint16_t &target) {
			target = uint16_t((target & 0xff00) | (value << 0));
		};
		const auto load_high = [&](uint16_t &target) {
			target = uint16_t((target & 0x00ff) | (value << 8));
		};

		static constexpr auto timer = offset >> 1;
		paused_[timer] = ~offset & 1;
		if constexpr (offset & 1) {
			load_high(timers_[timer]);
			if constexpr (!timer) {
				load_high(timer0_reload_);
			}
		} else {
			load_low(timers_[timer]);
			if constexpr (!timer) {
				load_low(timer0_reload_);
			}
		}
	}

	template <int offset>
	uint8_t read() {
		static constexpr auto timer = offset >> 1;
		if constexpr (offset & 1) {
			return uint8_t(timers_[timer] >> 8);
		} else {
			return uint8_t(timers_[timer] >> 0);
		}
	}

	void tick(int count) {
		// Quick hack here; do better than stepping through one at a time.
		while(count--) {
			decrement<0>();
			decrement<1>();
			decrement<2>();
		}
	}

private:
	template <int timer>
	void decrement() {
		if(paused_[timer]) return;

		// Check for reload.
		if(!timer && !timers_[timer]) {
			timers_[timer] = timer0_reload_;
		}

		-- timers_[timer];

		// Check for interrupt.
		if(!timers_[timer]) {
			switch(timer) {
				case 0:	interrupts_.apply(Interrupts::Flag::Timer1);	break;
				case 1:	interrupts_.apply(Interrupts::Flag::Timer2);	break;
				case 2:	interrupts_.apply(Interrupts::Flag::Timer3);	break;
			}
		}
	}

	uint16_t timers_[3]{};
	uint16_t timer0_reload_ = 0xffff;
	bool paused_[3]{};

	Interrupts &interrupts_;
};

class SerialPort: public Serial::Port {
public:
	void set_input(const Serial::Line line, const Serial::LineLevel value) override {
		levels_[size_t(line)] = value;
	}

	Serial::LineLevel level(const Serial::Line line) const {
		return levels_[size_t(line)];
	}

private:
	Serial::LineLevel levels_[5];
};

class ConcreteMachine:
	public Activity::Source,
	public BusController,
	public Configurable::Device,
	public CPU::MOS6502::BusHandler,
	public MachineTypes::AudioProducer,
	public MachineTypes::JoystickMachine,
	public MachineTypes::MappedKeyboardMachine,
	public MachineTypes::TimedMachine,
	public MachineTypes::ScanProducer,
	public MachineTypes::MediaTarget,
	public Machine,
	public Utility::TypeRecipient<CharacterMapper> {
public:
	ConcreteMachine(const Analyser::Static::Commodore::Plus4Target &target, const ROMMachine::ROMFetcher &rom_fetcher) :
		m6502_(*this),
		interrupts_(*this),
		timers_(interrupts_),
		video_(video_map_, interrupts_),
		audio_(audio_queue_),
		speaker_(audio_)
	{
		const auto clock = clock_rate(false);
		media_divider_ = Cycles(clock);
		set_clock_rate(clock);
		speaker_.set_input_rate(float(clock));

		const auto kernel = ROM::Name::Plus4KernelPALv5;
		const auto basic = ROM::Name::Plus4BASIC;
		ROM::Request request = ROM::Request(basic) && ROM::Request(kernel);
		if(target.has_c1541) {
			request = request && C1540::Machine::rom_request(C1540::Personality::C1541);
		}

		auto roms = rom_fetcher(request);
		if(!request.validate(roms)) {
			throw ROMMachine::Error::MissingROMs;
		}

		kernel_ = roms.find(kernel)->second;
		basic_ = roms.find(basic)->second;

		Memory::Fuzz(ram_);
		map_.page<PagerSide::ReadWrite, 0, 65536>(ram_.data());
		page_cpu_rom();

		video_map_.page<PagerSide::ReadWrite, 0, 65536>(ram_.data());

		if(target.has_c1541) {
			c1541_ = std::make_unique<C1540::Machine>(C1540::Personality::C1541, roms);
			c1541_->set_serial_bus(serial_bus_);
			Serial::attach(serial_port_, serial_bus_);
			c1541_->run_for(Cycles(2000000));
		}

		tape_handler_.set_clock_rate(clock);

		joysticks_.emplace_back(std::make_unique<Joystick>());
		joysticks_.emplace_back(std::make_unique<Joystick>());

		insert_media(target.media);
		if(!target.loading_command.empty()) {
			// Prefix a space as a delaying technique.
			type_string(std::string(" ") + target.loading_command);
		}
	}

	~ConcreteMachine() {
		audio_queue_.lock_flush();
	}

	template <CPU::MOS6502Mk2::BusOperation operation, typename AddressT>
	Cycles perform(const AddressT address, CPU::MOS6502Mk2::data_t<operation> value) {
		// Determine from the TED video subsystem the length of this clock cycle as perceived by the 6502,
		// relative to the master clock.
		auto length = video_.cycle_length(operation == CPU::MOS6502Mk2::BusOperation::Ready);

		// Update other subsystems.
		advance_timers_and_tape(length);
		if(operation != CPU::MOS6502Mk2::BusOperation::Ready && skip_range_) {
			if(
				!tape_handler_.apply_accelerated_range() ||
				(
					operation == CPU::MOS6502Mk2::BusOperation::ReadOpcode &&
					(address < skip_range_->low || address >= skip_range_->high)
				)
			) {
				skip_range_ = std::nullopt;
			}
			length = Cycles(0);
		} else {
			video_.run_for(length);

			if(c1541_) {
				c1541_cycles_ += length * Cycles(1'000'000);
				c1541_->run_for(c1541_cycles_.divide(media_divider_));
			}

			time_since_audio_update_ += length;
		}

		if(operation == CPU::MOS6502Mk2::BusOperation::Ready) {
			return length;
		}

		// Perform actual access.
		if(address < 0x0002) {
			// 0x0000: data directions for parallel IO; 1  = output.
			// 0x0001:
			//	b7 = serial data in;
			//	b6 = serial clock in and cassette write;
			//	b5 = [unconnected];
			//	b4 = cassette read;
			//	b3 = cassette motor, 1 = off;
			//	b2 = serial ATN out;
			//	b1 = serial clock out and cassette write;
			//	b0 = serial data out.

			if constexpr (is_read(operation)) {
				if(!address) {
					value = io_direction_;
				} else {
					value = io_input();

					if(!skip_range_ && tape_handler_.apply_accelerated_range()) {
						const auto pc = m6502_.registers().pc;
						const auto a = m6502_.registers().a;
						if(a == 0x10) {
							skip_range_ = tape_handler_.accelerated_range(pc.full, m6502_, map_);
						}
					}
				}
			} else {
				if(!address) {
					io_direction_ = value;
				} else {
					io_output_ = value;
				}

				const auto output = io_output_ | ~io_direction_;
				tape_handler_.set_io(io_output_, io_direction_);
				serial_port_.set_output(Serial::Line::Data, Serial::LineLevel(~output & 0x01));
				serial_port_.set_output(Serial::Line::Clock, Serial::LineLevel(~output & 0x02));
				serial_port_.set_output(Serial::Line::Attention, Serial::LineLevel(~output & 0x04));
			}
		} else if(address < 0xfd00 || address >= 0xff40) {
			if constexpr (is_read(operation)) {
				value = map_.read(address);

				if(
					operation == CPU::MOS6502Mk2::BusOperation::ReadOpcode &&
					tape_handler_.test_rom_trap() &&
					address == TapeHandler::ROMTrapAddress &&
					tape_handler_.perform_ldcass(m6502_, map_)
				) {
					value = 0x60;
				}
			} else {
				map_.write(address) = value;
			}
		} else if(address < 0xff00) {
			// Miscellaneous hardware.
			if constexpr (is_read(operation)) {
				switch(address & 0xfff0) {
					case 0xfd10:
					tape_handler_.read_parallel_port([&] {
						const uint16_t pc = m6502_.registers().pc.full;
						return std::array<uint8_t, 4>{
							map_.read(pc+0),
							map_.read(pc+1),
							map_.read(pc+2),
							map_.read(pc+3),
						};
					});

						value = 0xff ^ (tape_handler_.play_button() ? 0x4 :0x0);
					break;

					case 0xfdd0:
					case 0xfdf0:
						value = uint8_t(address >> 8);
					break;

					default:
						value = 0xff;
						Logger::info().append("TODO: read @ %04x", address);
					break;
				}
			} else {
				switch(address & 0xfff0) {
					case 0xfd30:
						keyboard_mask_ = value;
					break;

					case 0xfdd0: {
//						const auto low = address & 3;
//						const auto high = (address >> 2) & 3;
						// TODO: set up ROMs.
					} break;

					default:
						Logger::info().append("TODO: write of %02x @ %04x", value, address);
					break;
				}
			}
		} else {
			const auto pc = m6502_.registers().pc.full;
			const bool is_from_rom =
				(rom_is_paged_ && pc >= 0x8000) ||
				(pc >= 0x400 && pc < 0x500) ||
				(pc >= 0x700 && pc < 0x800);
			bool is_hit = true;

			if constexpr (is_read(operation)) {
				switch(address) {
					case 0xff00:	value = timers_.read<0>();		break;
					case 0xff01:	value = timers_.read<1>();		break;
					case 0xff02:	value = timers_.read<2>();		break;
					case 0xff03:	value = timers_.read<3>();		break;
					case 0xff04:	value = timers_.read<4>();		break;
					case 0xff05:	value = timers_.read<5>();		break;
					case 0xff06:	value = video_.read<0xff06>();	break;
					case 0xff07:	value = video_.read<0xff07>();	break;
					case 0xff08: {
						const uint8_t keyboard_input =
							~(
								((keyboard_mask_ & 0x01) ? 0x00 : key_states_[0]) |
								((keyboard_mask_ & 0x02) ? 0x00 : key_states_[1]) |
								((keyboard_mask_ & 0x04) ? 0x00 : key_states_[2]) |
								((keyboard_mask_ & 0x08) ? 0x00 : key_states_[3]) |
								((keyboard_mask_ & 0x10) ? 0x00 : key_states_[4]) |
								((keyboard_mask_ & 0x20) ? 0x00 : key_states_[5]) |
								((keyboard_mask_ & 0x40) ? 0x00 : key_states_[6]) |
								((keyboard_mask_ & 0x80) ? 0x00 : key_states_[7])
							);

						const uint8_t joystick_mask =
							0xff &
							((joystick_mask_ & 0x02) ? 0xff : (joystick(0).mask() | 0x40)) &
							((joystick_mask_ & 0x04) ? 0xff : (joystick(1).mask() | 0x80));

						value = keyboard_input & joystick_mask;
					} break;
					case 0xff09:	value = interrupts_.status();	break;
					case 0xff0a:
						value = interrupts_.mask() | video_.read<0xff0a>() | 0xa0;
					break;
					case 0xff0b:	value = video_.read<0xff0b>();	break;
					case 0xff0c:	value = video_.read<0xff0c>();	break;
					case 0xff0d:	value = video_.read<0xff0d>();	break;
					case 0xff0e:	value = ff0e_;					break;
					case 0xff0f:	value = ff0f_;					break;
					case 0xff10:	value = ff10_ | 0xfc;			break;
					case 0xff11:	value = ff11_;					break;
					case 0xff12:	value = ff12_ | 0xc0;			break;
					case 0xff13:	value = ff13_ | (rom_is_paged_ ? 1 : 0);	break;
					case 0xff14:	value = video_.read<0xff14>();	break;
					case 0xff15:	value = video_.read<0xff15>();	break;
					case 0xff16:	value = video_.read<0xff16>();	break;
					case 0xff17:	value = video_.read<0xff17>();	break;
					case 0xff18:	value = video_.read<0xff18>();	break;
					case 0xff19:	value = video_.read<0xff19>();	break;
					case 0xff1a:	value = video_.read<0xff1a>();	break;
					case 0xff1b:	value = video_.read<0xff1b>();	break;
					case 0xff1c:	value = video_.read<0xff1c>();	break;
					case 0xff1d:	value = video_.read<0xff1d>();	break;
					case 0xff1e:	value = video_.read<0xff1e>();	break;
					case 0xff1f:	value = video_.read<0xff1f>();	break;

					case 0xff3e:	value = 0;						break;
					case 0xff3f:	value = 0;						break;

					default:
						Logger::info().append("TODO: TED read at %04x", address);
						value = 0xff;
						is_hit = false;
				}
			} else {
				switch(address) {
					case 0xff00:	timers_.write<0>(value);		break;
					case 0xff01:	timers_.write<1>(value);		break;
					case 0xff02:	timers_.write<2>(value);		break;
					case 0xff03:	timers_.write<3>(value);		break;
					case 0xff04:	timers_.write<4>(value);		break;
					case 0xff05:	timers_.write<5>(value);		break;
					case 0xff06:	video_.write<0xff06>(value);	break;
					case 0xff07:
						video_.write<0xff07>(value);
						update_audio();
						audio_.set_divider(value);
					break;
					case 0xff08:
						// Observation here: the kernel posts a 0 to this
						// address upon completing each keyboard scan cycle,
						// once per frame.
						if(typer_ && !value) {
							if(!typer_->type_next_character()) {
								clear_all_keys();
								typer_.reset();
							}
						}

						joystick_mask_ = value;
					break;
					case 0xff09:
						interrupts_.set_status(value);
					break;
					case 0xff0a:
						interrupts_.set_mask(value);
						video_.write<0xff0a>(value);
					break;
					case 0xff0b:	video_.write<0xff0b>(value);	break;
					case 0xff0c:	video_.write<0xff0c>(value);	break;
					case 0xff0d:	video_.write<0xff0d>(value);	break;
					case 0xff0e:
						ff0e_ = value;
						update_audio();
						audio_.set_frequency_low<0>(value);
					break;
					case 0xff0f:
						ff0f_ = value;
						update_audio();
						audio_.set_frequency_low<1>(value);
					break;
					case 0xff10:
						ff10_ = value;
						update_audio();
						audio_.set_frequency_high<1>(value);
					break;
					case 0xff11:
						ff11_ = value;
						update_audio();
						audio_.set_control(value);
					break;
					case 0xff12:
						ff12_ = value & 0x3f;
						video_.write<0xff12>(value);

						if((value & 4)) {
							page_video_rom();
						} else {
							page_video_ram();
						}

						update_audio();
						audio_.set_frequency_high<0>(value);
					break;
					case 0xff13:
						ff13_ = value & 0xfe;
						video_.write<0xff13>(value);
					break;
					case 0xff14:	video_.write<0xff14>(value);	break;
					case 0xff15:	video_.write<0xff15>(value);	break;
					case 0xff16:	video_.write<0xff16>(value);	break;
					case 0xff17:	video_.write<0xff17>(value);	break;
					case 0xff18:	video_.write<0xff18>(value);	break;
					case 0xff19:	video_.write<0xff19>(value);	break;
					case 0xff1a:	video_.write<0xff1a>(value);	break;
					case 0xff1b:	video_.write<0xff1b>(value);	break;
					case 0xff1c:	video_.write<0xff1c>(value);	break;
					case 0xff1d:	video_.write<0xff1d>(value);	break;
					case 0xff1e:	video_.write<0xff1e>(value);	break;
					case 0xff1f:	video_.write<0xff1f>(value);	break;

					case 0xff3e:	page_cpu_rom();					break;
					case 0xff3f:	page_cpu_ram();					break;

					default:
						Logger::info().append("TODO: TED write at %04x", address);
						is_hit = false;
				}
			}
			if(!is_from_rom) {
				if(is_hit) confidence_.add_hit(); else confidence_.add_miss();
			}
		}

		return length;
	}

private:
	struct M6502Traits {
		static constexpr auto uses_ready_line = true;
		static constexpr auto pause_precision = CPU::MOS6502Mk2::PausePrecision::BetweenInstructions;
		using BusHandlerT = ConcreteMachine;
	};
	CPU::MOS6502Mk2::Processor<CPU::MOS6502Mk2::Model::M6502, M6502Traits> m6502_;

	Outputs::Speaker::Speaker *get_speaker() override {
		return &speaker_;
	}

	void set_activity_observer(Activity::Observer *const observer) final {
		if(c1541_) c1541_->set_activity_observer(observer);
	}

	void set_irq_line(const bool active) override {
		m6502_.template set<CPU::MOS6502Mk2::Line::IRQ>(active);
	}
	void set_ready_line(const bool active) override {
		m6502_.template set<CPU::MOS6502Mk2::Line::Ready>(active);
	}

	void page_video_rom() {
		video_map_.page<PagerSide::Read, 0x8000, 16384>(basic_.data());
		video_map_.page<PagerSide::Read, 0xc000, 16384>(kernel_.data());
	}
	void page_video_ram() {
		video_map_.page<PagerSide::Read, 0x8000, 32768>(&ram_[0x8000]);
	}

	void page_cpu_rom() {
		// TODO: allow other ROM selection. And no ROM?
		map_.page<PagerSide::Read, 0x8000, 16384>(basic_.data());
		map_.page<PagerSide::Read, 0xc000, 16384>(kernel_.data());
		rom_is_paged_ = true;
		tape_handler_.set_rom_is_paged(true);
	}
	void page_cpu_ram() {
		map_.page<PagerSide::Read, 0x8000, 32768>(&ram_[0x8000]);
		rom_is_paged_ = false;
		tape_handler_.set_rom_is_paged(false);
	}
	bool rom_is_paged_ = false;

	void set_scan_target(Outputs::Display::ScanTarget *const target) final {
		video_.set_scan_target(target);
	}

	Outputs::Display::ScanStatus get_scaled_scan_status() const final {
		return video_.get_scaled_scan_status();
	}

	void set_display_type(const Outputs::Display::DisplayType display_type) final {
		video_.set_display_type(display_type);
	}

	Outputs::Display::DisplayType get_display_type() const final {
		return video_.get_display_type();
	}

	void run_for(const Cycles cycles) final {
		m6502_.run_for(cycles);

		// I don't know why.
		update_audio();
		audio_queue_.perform();
	}

	void flush_output(int outputs) override {
		if(outputs & Output::Audio) {
			update_audio();
			audio_queue_.perform();
		}
	}

	bool insert_media(const Analyser::Static::Media &media) final {
		if(!media.tapes.empty()) {
			tape_handler_.set_tape(media.tapes[0]);
		}

		if(!media.disks.empty() && c1541_) {
			c1541_->set_disk(media.disks[0]);
		}

		return true;
	}

	Plus4::Pager map_;
	Plus4::Pager video_map_;
	std::array<uint8_t, 65536> ram_;
	std::vector<uint8_t> kernel_;
	std::vector<uint8_t> basic_;
	uint8_t ff0e_, ff0f_, ff10_, ff11_, ff12_, ff13_;

	Interrupts interrupts_;
	Cycles timers_subcycles_;
	Timers timers_;
	Video video_;

	Concurrency::AsyncTaskQueue<false> audio_queue_;
	Audio audio_;
	Cycles time_since_audio_update_;
	Outputs::Speaker::PullLowpass<Audio> speaker_;
	void update_audio() {
		speaker_.run_for(audio_queue_, time_since_audio_update_.flush<Cycles>());
	}

	// MARK: - MappedKeyboardMachine.
	MappedKeyboardMachine::KeyboardMapper *get_keyboard_mapper() override {
		static Plus4::KeyboardMapper keyboard_mapper_;
		return &keyboard_mapper_;
	}

	void type_string(const std::string &string) final {
		Utility::TypeRecipient<CharacterMapper>::add_typer(string);
	}

	bool can_type(const char c) const final {
		return Utility::TypeRecipient<CharacterMapper>::can_type(c);
	}

	void set_key_state(uint16_t key, bool is_pressed) override {
		if(is_pressed) {
			key_states_[line(key)] |= mask(key);
		} else {
			key_states_[line(key)] &= ~mask(key);
		}
	}

	void clear_all_keys() final {
		std::fill(key_states_.begin(), key_states_.end(), 0);
	}

	std::array<uint8_t, 8> key_states_{};
	uint8_t keyboard_mask_ = 0xff;
	uint8_t joystick_mask_ = 0xff;

	Cycles media_divider_, c1541_cycles_;
	std::unique_ptr<C1540::Machine> c1541_;
	Serial::Bus serial_bus_;
	SerialPort serial_port_;

	void advance_timers_and_tape(const Cycles length) {
		timers_subcycles_ += length;
		const auto timers_cycles = timers_subcycles_.divide(video_.timer_cycle_length());
		timers_.tick(timers_cycles.as<int>());

		tape_handler_.run_for(length);
	}
	TapeHandler tape_handler_;
	std::optional<AcceleratedRange> skip_range_;

	uint8_t io_direction_ = 0x00, io_output_ = 0x00;
	uint8_t io_input() const {
		const uint8_t all_inputs =
			(tape_handler_.tape_player().input() ? 0x00 : 0x10) |
			(serial_port_.level(Serial::Line::Data) ? 0x80 : 0x00) |
			(serial_port_.level(Serial::Line::Clock) ? 0x40 : 0x00);
		return
			(io_direction_ & io_output_) |
			(~io_direction_ & all_inputs);
	}

	std::vector<std::unique_ptr<Inputs::Joystick>> &get_joysticks() override {
		return joysticks_;
	}
	Joystick &joystick(size_t index) const {
		return *static_cast<Joystick *>(joysticks_[index].get());
	}
	std::vector<std::unique_ptr<Inputs::Joystick>> joysticks_;

	// MARK: - Confidence.
	Analyser::Dynamic::ConfidenceCounter confidence_;
	float get_confidence() final { return confidence_.confidence(); }
	std::string debug_type() final {
		return "Plus4";
	}

	// MARK: - Configuration options.
	std::unique_ptr<Reflection::Struct> get_options() const final {
		auto options = std::make_unique<Options>(Configurable::OptionsType::UserFriendly);
		options->output = get_video_signal_configurable();
		options->quick_load = tape_handler_.allow_accelerated_tape_loading();
		return options;
	}

	void set_options(const std::unique_ptr<Reflection::Struct> &str) final {
		const auto options = dynamic_cast<Options *>(str.get());

		set_video_signal_configurable(options->output);
		tape_handler_.set_allow_accelerated_tape_loading(options->quick_load);
	}
};
}

std::unique_ptr<Machine> Machine::Plus4(
	const Analyser::Static::Target *target,
	const ROMMachine::ROMFetcher &rom_fetcher
) {
	using Target = Analyser::Static::Commodore::Plus4Target;
	const Target *const commodore_target = dynamic_cast<const Target *>(target);
	return std::make_unique<ConcreteMachine>(*commodore_target, rom_fetcher);
}<|MERGE_RESOLUTION|>--- conflicted
+++ resolved
@@ -34,11 +34,8 @@
 
 #include <algorithm>
 #include <cmath>
-<<<<<<< HEAD
 #include <memory>
-=======
 #include <optional>
->>>>>>> 29b24b61
 #include <vector>
 
 using namespace Commodore;

//
//  Instruction.hpp
//  Clock Signal
//
//  Created by Thomas Harte on 15/01/21.
//  Copyright © 2021 Thomas Harte. All rights reserved.
//

#ifndef InstructionSets_PowerPC_Instruction_h
#define InstructionSets_PowerPC_Instruction_h

#include <cstdint>

namespace InstructionSet {
namespace PowerPC {

enum class CacheLine: uint32_t {
	Instruction = 0b01100,
	Data = 0b1101,
	Minimum = 0b01110,
	Maximum = 0b01111,
};

enum class Condition: uint32_t {
	// CR0
	Negative = 0,				// LT
	Positive = 1,				// GT
	Zero = 2,					// EQ
	SummaryOverflow = 3,		// SO

	// CR1
	FPException = 4,			// FX
	FPEnabledException = 5,		// FEX
	FPInvalidException = 6,		// VX
	FPOverflowException = 7,	// OX

	// CRs2–7 fill out the condition register.
};

enum class BranchOption: uint32_t {
	// Naming convention:
	//
	//	Dec_ prefix => decrement the CTR;
	//	condition starting NotZero or Zero => test CTR;
	//	condition ending Set or Clear => test for condition bit.
	//
	// Numerical suffixes are present because there's some redundancy
	// in encodings.
	//
	// Note that the encodings themselves may suggest alternative means
	// of interpretation than mapping via this enum.
	Dec_NotZeroAndClear	= 0b0000,
	Dec_ZeroAndClear	= 0b0001,
	Clear 				= 0b0010,
	Dec_NotZeroAndSet	= 0b0100,
	Dec_ZeroAndSet 		= 0b0101,
	Set 				= 0b0110,
	Dec_NotZero 		= 0b1000,
	Dec_Zero			= 0b1001,
	Always 				= 0b1010,
};

enum class Operation: uint8_t {
	Undefined,

	//
<<<<<<< HEAD
	// These 601-exclusive instructions; a lot of them are carry-overs
	// from POWER. These are not part of the PowerPC architecture.
	//
=======
	// MARK: - 601-exclusive instructions.
	//
	// A lot of them are carry-overs from POWER, left in place
	// due to the tight original development timeline.
	//
	// These are not part of the PowerPC architecture.
>>>>>>> 2e56b606

	/// Absolute.
	/// abs, abs., abso, abso.
	///
	/// |rA| is placed into rD. If rA = 0x8000'0000 then 0x8000'0000 is placed into rD
	/// and XER[OV] is set if oe() indicates that overflow is enabled.
	absx,

	/// Cache line compute size.
	/// clcs
	///
	/// The size of the cache line specified by rA is placed into rD. Cf. the CacheLine enum.
	/// As an aside: all cache lines are 64 bytes on the MPC601.
	clcs,

	/// Divide.
	/// div, div., divo, divo.
	///
	/// Unsigned 64-bit divide. rA|MQ / rB is placed into rD and the
	/// remainder is placed into MQ. The ermainder has the same sign as the dividend
	/// such that remainder + divisor * quotient = dividend.
	///
	/// rc() != 0 => the LT, GT and EQ bits in CR are set as per the remainder.
	/// oe() != 0 => SO and OV are set if the quotient exceeds 32 bits.
	divx,

	/// Divide short.
	/// divs, divs., divso, divso.
	///
	/// Signed 32-bit divide. rD = rA/rB; remainder is
	/// placed into MQ. The ermainder has the same sign as the dividend
	/// such that remainder + divisor * quotient = dividend.
	///
	/// rc() != 0 => the LT, GT and EQ bits in CR are set as per the remainder.
	/// oe() != 0 => SO and OV are set if the quotient exceeds 32 bits.
	divsx,

	/// Difference or zero.
	/// dozi
	///
	/// if rA > rB then rD = 0; else rD = NOT(rA) + rB + 1.
	dozx,

	/// Difference or zero immediate.
	/// dozi
	///
	/// if rA > simm() then rD = 0; else rD = NOT(rA) + simm() + 1.
	dozi,

	lscbxx, maskgx, maskirx, mulx,
	nabsx, rlmix, rribx, slex, sleqx, sliqx, slliqx, sllqx, slqx,
	sraiqx, sraqx, srex, sreax, sreqx, sriqx, srliqx, srlqx, srqx,

	//
<<<<<<< HEAD
	// 32- and 64-bit PowerPC instructions.
	//

	addx, addcx, addex,

	/// Add immediate.
=======
	// MARK: - 32- and 64-bit PowerPC instructions.
	//

	/// Add.
	/// add, add., addo, addo.
	///
	/// rD() = rA() + rB(). Carry is ignored, rD() may be equal to rA() or rB().
	addx,

	/// Add carrying.
	/// addc. addc., addco, addco.
	///
	/// rD() = rA() + rB(). XER[CA] is set if a carry occurs.
	/// oe() and rc() apply.
	addcx,

	/// Add extended.
	/// adde, adde., addeo, addeo.
	///
	/// rD() = rA() + rB() + XER[CA]; XER[CA] is set if further carry occurs.
	/// oe() and rc() apply.
	addex,

	/// Add immediate.
	/// addi
>>>>>>> 2e56b606
	///
	/// rD() = (rA() | 0) + simm()
	addi,

	/// Add immediate carrying.
<<<<<<< HEAD
	///
	/// rD() = (rA() | 0) + simm()
	/// XER[CA] = carry.
	addic,

	/// Add immediate carrying.
	///
	/// rD() = (rA() | 0) + simm()
	/// XER[CA] = carry, and the condition register is updated.
	addic_,

	/// Add immediate shifter.
=======
	/// addic
	///
	/// rD() = (rA() | 0) + simm()
	/// XER[CA] is updated.
	addic,

	/// Add immediate carrying and record.
	/// addic.
	///
	/// rD() = (rA() | 0) + simm()
	/// XER[CA] and the condition register are updated.
	addic_,

	/// Add immediate shifted.
	/// addis.
>>>>>>> 2e56b606
	///
	/// rD() = (rA() | 0) + (simm() << 16)
	addis,

<<<<<<< HEAD
	addmex, addzex, andx,
=======
	/// Add to minus one.
	/// addme, addme., addmeo, addmeo.
	///
	/// rD() = rA() + XER[CA] + 0xffff'ffff
	/// oe() and rc() apply.
	addmex,

	/// Add to zero extended.
	/// addze, addze., addzeo, addzeo.
	///
	/// rD() = rA() + XER[CA]
	/// oe() and rc() apply.
	addzex, andx,
>>>>>>> 2e56b606
	andcx, andi_, andis_,

	/// Branch unconditional.
	/// b, bl, ba, bla
	///
	/// Use li() to get the included immediate value.
	///
	/// Use aa() to determine whether it's a relative (aa() = 0) or absolute (aa() != 0) address.
	/// Also check lk() to determine whether to update the link register.
	bx,

	/// Branch conditional.
	/// bne, bne+, beq, bdnzt+, bdnzf, bdnzt, bdnzfla ...
	///
	/// aa() determines whether the branch has a relative or absolute target.
	/// lk() determines whether to update the link register.
	/// bd() supplies a relative displacment or absolute address.
	/// bi() specifies which CR bit to use as a condition; cf. the Condition enum.
	/// bo() provides other branch options and a branch prediction hint as per (BranchOptions enum << 1) | hint.
	bcx,

	/// Branch conditional to count register.
	/// bctr, bctrl, bnectrl, bnectrl, bltctr, blectr ...
	///
	/// aa(), bi(), bo() and lk() are as per bcx.
	///
	/// On the MPC601, anything that decrements the count register will use the non-decremented
	/// version as the branch target. Other processors will use the decremented version.
	bcctrx,

	/// Branch conditional to link register.
	/// blr, blrl, bltlr, blelrl, bnelrl ...
	///
	/// aa(), bi(), bo() and lk() are as per bcx.
	bclrx,

	cmp, cmpi, cmpl, cmpli,
	cntlzwx, crand, crandc, creqv, crnand, crnor, cror, crorc, crxor, dcbf,
	dcbst, dcbt, dcbtst, dcbz, divwx, divwux, eciwx, ecowx, eieio, eqvx,
	extsbx, extshx, fabsx, faddx, faddsx, fcmpo, fcmpu, fctiwx, fctiwzx,
	fdivx, fdivsx, fmaddx, fmaddsx, fmrx, fmsubx, fmsubsx, fmulx, fmulsx,
	fnabsx, fnegx, fnmaddx, fnmaddsx, fnmsubx, fnmsubsx, frspx, fsubx, fsubsx,
	icbi, isync, lbz, lbzu,

	/// Load byte and zero with update indexed.
	/// lbzux
	///
	/// rD()[24, 31] = [ rA()|0 + rB() ]; and rA() is set to the calculated address
	/// i.e. if rA() is 0 then the value 0 is used, not the contents of r0.
	/// The rest of rD is set to 0.
	///
	/// PowerPC defines rA=0 and rA=rD to be invalid forms; the MPC601
	/// will suppress the update if rA=0 or rA=rD.
	lbzux,

	/// Load byte and zero indexed.
	/// lbzx
	///
	/// rD[24, 31] = [ (rA()|0) + rB() ]
	/// i.e. if rA() is 0 then the value 0 is used, not the contents of r0.
	/// The rest of rD is set to 0.
	lbzx,

	lfd, lfdu, lfdux, lfdx, lfs, lfsu,
	lfsux, lfsx, lha, lhau,

	/// Load half-word algebraic with update indexed.
	///
	/// rD()[16, 31] = [ rA()|0 + rB() ]; and rA() is set to the calculated address
	/// i.e. if rA() is 0 then the value 0 is used, not the contents of r0.
	/// The result in rD is sign extended.
	///
	/// PowerPC defines rA=0 and rA=rD to be invalid forms; the MPC601
	/// will suppress the update if rA=0 or rA=rD.
	lhaux,

	/// Load half-word algebraic indexed.
	///
	/// rD[16, 31] = [ (rA()|0) + rB() ]
	/// i.e. if rA() is 0 then the value 0 is used, not the contents of r0.
	/// The result in rD is sign extended.
	lhax,

	lhbrx, lhz, lhzu,

	/// Load half-word and zero with update indexed.
	///
	/// rD()[16, 31] = [ rA()|0 + rB() ]; and rA() is set to the calculated address
	/// i.e. if rA() is 0 then the value 0 is used, not the contents of r0.
	/// The rest of rD is set to 0.
	///
	/// PowerPC defines rA=0 and rA=rD to be invalid forms; the MPC601
	/// will suppress the update if rA=0 or rA=rD.
	lhzux,

	/// Load half-word and zero indexed.
	///
	/// rD[16, 31] = [ (rA()|0) + rB() ]
	/// i.e. if rA() is 0 then the value 0 is used, not the contents of r0.
	/// The rest of rD is set to 0.
	lhzx,

	lmw,
	lswi, lswx, lwarx, lwbrx, lwz, lwzu,

	/// Load word and zero with update indexed.
	/// lwzux
	///
	/// rD() = [ rA()|0 + rB() ]; and rA() is set to the calculated address
	/// i.e. if rA() is 0 then the value 0 is used, not the contents of r0.
	///
	/// PowerPC defines rA=0 and rA=rD to be invalid forms; the MPC601
	/// will suppress the update if rA=0 or rA=rD.
	lwzux,

	/// Load word and zero indexed.
	/// lwzx
	///
	/// rD() = [ (rA()|0) + rB() ]
	/// i.e. if rA() is 0 then the value 0 is used, not the contents of r0.
	lwzx,

	mcrf, mcrfs, mcrxr,
	mfcr, mffsx, mfmsr, mfspr, mfsr, mfsrin, mtcrf, mtfsb0x, mtfsb1x, mtfsfx,
	mtfsfix, mtmsr, mtspr, mtsr, mtsrin, mulhwx, mulhwux,

	/// Multiply low immediate.
	///
	/// rD() = [low 32 bits of] rA() * simm()
	/// XER[OV] is set if, were the operands treated as signed, overflow occurred.
	mulli,

	mullwx,
	nandx, negx, norx, orx, orcx, ori, oris, rfi, rlwimix, rlwinmx, rlwnmx,
	sc, slwx, srawx, srawix, srwx, stb, stbu,

	/// Store byte with update indexed.
	///
	/// [ (ra()|0) + rB() ] = rS()[24, 31]; and rA() is updated with the calculated address.
	/// i.e. if rA() is 0 then the value 0 is used, not the contents of r0.
	///
	/// PowerPC defines rA=0 to an invalid form; the MPC601 will store to r0.
	stbux,

	/// Store byte indexed.
	///
	/// [ (ra()|0) + rB() ] = rS()[24, 31]
	/// i.e. if rA() is 0 then the value 0 is used, not the contents of r0.
	stbx,

	stfd, stfdu,
	stfdux, stfdx, stfs, stfsu, stfsux, stfsx, sth, sthbrx, sthu,

	/// Store half-word with update indexed.
	///
	/// [ (ra()|0) + rB() ] = rS()[16, 31]; and rA() is updated with the calculated address.
	/// i.e. if rA() is 0 then the value 0 is used, not the contents of r0.
	///
	/// PowerPC defines rA=0 to an invalid form; the MPC601 will store to r0.
	sthux,

	/// Store half-word indexed.
	///
	/// [ (ra()|0) + rB() ] = rS()[16, 31]
	/// i.e. if rA() is 0 then the value 0 is used, not the contents of r0.
	sthx,

	stmw, stswi, stswx, stw, stwbrx, stwcx_, stwu,

	/// Store word with update indexed.
	///
	/// [ (ra()|0) + rB() ] = rS(); and rA() is updated with the calculated address.
	/// i.e. if rA() is 0 then the value 0 is used, not the contents of r0.
	///
	/// PowerPC defines rA=0 to an invalid form; the MPC601 will store to r0.
	stwux,

	/// Store word indexed.
	///
	/// [ (ra()|0) + rB() ] = rS()
	/// i.e. if rA() is 0 then the value 0 is used, not the contents of r0.
	stwx,

	subfx,

	/// Subtract from carrying.
	/// subfc, subfc., subfco, subfco.
	///
	/// rD() = -rA() +rB() + 1
	///
	/// oe(), rc() apply.
	subfcx,
	subfex,

	/// Subtract from immediate carrying
	///
	/// rD() = ~rA() + simm() + 1
	subfic,

	subfmex, subfzex, sync, tw, twi, xorx, xori, xoris, mftb,

	//
	// MARK: - 32-bit, supervisor level.
	//
	dcbi,

	//
	// MARK: - Supervisor, optional.
	//
	tlbia, tlbie, tlbsync,

	//
	// MARK: - Optional.
	//
	fresx, frsqrtex, fselx, fsqrtx, slbia, slbie, stfiwx,

	//
<<<<<<< HEAD
	// 64-bit only PowerPC instructions.
=======
	// MARK: - 64-bit only PowerPC instructions.
>>>>>>> 2e56b606
	//
	cntlzdx, divdx, divdux, extswx, fcfidx, fctidx, fctidzx, tdi, mulhdux,
	ldx, sldx, ldux, td, mulhdx, ldarx, stdx, stdux, mulld, lwax, lwaux,
	sradix, srdx, sradx, extsw, fsqrtsx, std, stdu, stdcx_,
};

/*!
	Holds a decoded PowerPC instruction.

	Implementation note: because the PowerPC encoding is particularly straightforward,
	only the operation has been decoded ahead of time; all other fields are decoded on-demand.

	It would be possible to partition the ordering of Operations into user followed by supervisor,
	eliminating the storage necessary for a flag, but it wouldn't save anything due to alignment.
*/
struct Instruction {
	Operation operation = Operation::Undefined;
	bool is_supervisor = false;
	uint32_t opcode = 0;

	Instruction() noexcept {}
	Instruction(uint32_t opcode) noexcept : opcode(opcode) {}
	Instruction(Operation operation, uint32_t opcode, bool is_supervisor = false) noexcept : operation(operation), is_supervisor(is_supervisor), opcode(opcode) {}

	// Instruction fields are decoded below; naming is a compromise between
	// Motorola's documentation and IBM's.
	//
	// I've dutifully implemented various synonyms with unique entry points,
	// in order to capture that information here rather than thrusting it upon
	// the reader of whatever implementation may follow.

	// Currently omitted: OPCD and XO, which I think are unnecessary given that
	// full decoding has already occurred.

	/// Immediate field used to specify an unsigned 16-bit integer.
	uint16_t uimm() const	{	return uint16_t(opcode & 0xffff);	}
	/// Immediate field used to specify a signed 16-bit integer.
	int16_t simm() const	{	return int16_t(opcode & 0xffff);	}
	/// Immediate field used to specify a signed 16-bit integer.
	int16_t d() const		{	return int16_t(opcode & 0xffff);	}
	/// Immediate field used to specify a signed 14-bit integer [64-bit only].
	int16_t ds() const		{	return int16_t(opcode & 0xfffc);	}
	/// Immediate field used as data to be placed into a field in the floating point status and condition register.
	int32_t imm() const		{	return (opcode >> 12) & 0xf;		}

	/// Specifies the conditions on which to trap.
	int32_t to() const	 	{	return (opcode >> 21) & 0x1f;		}

	/// Register source A or destination.
	uint32_t rA() const 	{	return (opcode >> 16) & 0x1f;		}
	/// Register source B.
	uint32_t rB() const 	{	return (opcode >> 11) & 0x1f;		}
	/// Register destination.
	uint32_t rD() const 	{	return (opcode >> 21) & 0x1f;		}
	/// Register source.
	uint32_t rS() const 	{	return (opcode >> 21) & 0x1f;		}

	/// Floating point register source A.
	uint32_t frA() const 	{	return (opcode >> 16) & 0x1f;		}
	/// Floating point register source B.
	uint32_t frB() const 	{	return (opcode >> 11) & 0x1f;		}
	/// Floating point register source C.
	uint32_t frC() const 	{	return (opcode >> 6) & 0x1f;		}
	/// Floating point register source.
	uint32_t frS() const 	{	return (opcode >> 21) & 0x1f;		}
	/// Floating point register destination.
	uint32_t frD() const 	{	return (opcode >> 21) & 0x1f;		}

	/// Branch conditional options as per PowerPC spec, i.e. options + branch-prediction flag.
	uint32_t bo() const 	{	return (opcode >> 21) & 0x1f;		}
	/// Just the branch options, with the branch prediction flag severed.
	BranchOption branch_options() const {
		return BranchOption((opcode >> 22) & 0xf);
	}
	/// Just the branch-prediction hint; @c 0 => expect untaken; @c non-0 => expect take.
	uint32_t branch_prediction_hint() const {
		return opcode & 0x200000;
	}
	/// Source condition register bit for branch conditionals.
	uint32_t bi() const 	{	return (opcode >> 16) & 0x1f;		}
	/// Branch displacement; provided as already sign extended.
	int16_t bd() const		{	return int16_t(opcode & 0xfffc);	}

	/// Specifies the first 1 bit of a 32/64-bit mask for rotate operations.
	uint32_t mb() const		{	return (opcode >> 6) & 0x1f;		}
	/// Specifies the first 1 bit of a 32/64-bit mask for rotate operations.
	uint32_t me() const		{	return (opcode >> 1) & 0x1f;		}

	/// Condition register source bit A.
	uint32_t crbA() const	{	return (opcode >> 16) & 0x1f;		}
	/// Condition register source bit B.
	uint32_t crbB() const	{	return (opcode >> 11) & 0x1f;		}
	/// Condition register (or floating point status & condition register) destination bit.
	uint32_t crbD() const	{	return (opcode >> 21) & 0x1f;		}

	/// Condition register (or floating point status & condition register) destination field.
	uint32_t crfD() const	{	return (opcode >> 23) & 0x07;		}
	/// Condition register (or floating point status & condition register) source field.
	uint32_t crfS() const	{	return (opcode >> 18) & 0x07;		}

	/// Mask identifying fields to be updated by mtcrf.
	uint32_t crm() const	{	return (opcode >> 12) & 0xff;		}

	/// Mask identifying fields to be updated by mtfsf.
	uint32_t fm() const		{	return (opcode >> 17) & 0xff;		}

	/// Specifies the number of bytes to move in an immediate string load or store.
	uint32_t nb() const		{	return (opcode >> 11) & 0x1f;		}

	/// Specifies a shift amount.
	/// TODO: possibly bit 30 is also used in 64-bit mode, find out.
	uint32_t sh() const		{	return (opcode >> 11) & 0x1f;		}

	/// Specifies one of the 16 segment registers [32-bit only].
	uint32_t sr() const		{	return (opcode >> 16) & 0xf;		}

	/// A 24-bit signed number; provided as already sign extended.
	int32_t li() const {
		constexpr uint32_t extensions[2] = {
			0x0000'0000,
			0xfc00'0000
		};
		const uint32_t value = (opcode & 0x03ff'fffc) | extensions[(opcode >> 25) & 1];
		return int32_t(value);
	}

	/// Absolute address bit; @c 0 or @c non-0.
	uint32_t aa() const	{	return opcode & 0x02;		}
	/// Link bit; @c 0 or @c non-0.
	uint32_t lk() const	{	return opcode & 0x01;		}
	/// Record bit; @c 0 or @c non-0.
	uint32_t rc() const	{	return opcode & 0x01;		}
	/// Whether to compare 32-bit or 64-bit numbers [for 64-bit implementations only]; @c 0 or @c non-0.
	uint32_t l() const	{	return opcode & 0x200000;	}
	/// Enables setting of OV and SO in the XER; @c 0 or @c non-0.
	uint32_t oe() const	{	return opcode & 0x800;		}
};

// Sanity check on Instruction size.
static_assert(sizeof(Instruction) <= 8);

}
}

#endif /* InstructionSets_PowerPC_Instruction_h */<|MERGE_RESOLUTION|>--- conflicted
+++ resolved
@@ -64,18 +64,12 @@
 	Undefined,
 
 	//
-<<<<<<< HEAD
-	// These 601-exclusive instructions; a lot of them are carry-overs
-	// from POWER. These are not part of the PowerPC architecture.
-	//
-=======
 	// MARK: - 601-exclusive instructions.
 	//
 	// A lot of them are carry-overs from POWER, left in place
 	// due to the tight original development timeline.
 	//
 	// These are not part of the PowerPC architecture.
->>>>>>> 2e56b606
 
 	/// Absolute.
 	/// abs, abs., abso, abso.
@@ -130,14 +124,6 @@
 	sraiqx, sraqx, srex, sreax, sreqx, sriqx, srliqx, srlqx, srqx,
 
 	//
-<<<<<<< HEAD
-	// 32- and 64-bit PowerPC instructions.
-	//
-
-	addx, addcx, addex,
-
-	/// Add immediate.
-=======
 	// MARK: - 32- and 64-bit PowerPC instructions.
 	//
 
@@ -163,26 +149,11 @@
 
 	/// Add immediate.
 	/// addi
->>>>>>> 2e56b606
 	///
 	/// rD() = (rA() | 0) + simm()
 	addi,
 
 	/// Add immediate carrying.
-<<<<<<< HEAD
-	///
-	/// rD() = (rA() | 0) + simm()
-	/// XER[CA] = carry.
-	addic,
-
-	/// Add immediate carrying.
-	///
-	/// rD() = (rA() | 0) + simm()
-	/// XER[CA] = carry, and the condition register is updated.
-	addic_,
-
-	/// Add immediate shifter.
-=======
 	/// addic
 	///
 	/// rD() = (rA() | 0) + simm()
@@ -198,14 +169,10 @@
 
 	/// Add immediate shifted.
 	/// addis.
->>>>>>> 2e56b606
 	///
 	/// rD() = (rA() | 0) + (simm() << 16)
 	addis,
 
-<<<<<<< HEAD
-	addmex, addzex, andx,
-=======
 	/// Add to minus one.
 	/// addme, addme., addmeo, addmeo.
 	///
@@ -218,9 +185,9 @@
 	///
 	/// rD() = rA() + XER[CA]
 	/// oe() and rc() apply.
-	addzex, andx,
->>>>>>> 2e56b606
-	andcx, andi_, andis_,
+	addzex,
+
+	andx, andcx, andi_, andis_,
 
 	/// Branch unconditional.
 	/// b, bl, ba, bla
@@ -437,11 +404,7 @@
 	fresx, frsqrtex, fselx, fsqrtx, slbia, slbie, stfiwx,
 
 	//
-<<<<<<< HEAD
-	// 64-bit only PowerPC instructions.
-=======
 	// MARK: - 64-bit only PowerPC instructions.
->>>>>>> 2e56b606
 	//
 	cntlzdx, divdx, divdux, extswx, fcfidx, fctidx, fctidzx, tdi, mulhdux,
 	ldx, sldx, ldux, td, mulhdx, ldarx, stdx, stdux, mulld, lwax, lwaux,

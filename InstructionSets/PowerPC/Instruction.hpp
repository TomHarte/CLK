//
//  Instruction.hpp
//  Clock Signal
//
//  Created by Thomas Harte on 15/01/21.
//  Copyright © 2021 Thomas Harte. All rights reserved.
//

#ifndef InstructionSets_PowerPC_Instruction_h
#define InstructionSets_PowerPC_Instruction_h

#include <cstdint>

namespace InstructionSet {
namespace PowerPC {

enum class CacheLine: uint32_t {
	Instruction = 0b01100,
	Data = 0b1101,
	Minimum = 0b01110,
	Maximum = 0b01111,
};

enum class Condition: uint32_t {
	// CR0
	Negative = 0,				// LT
	Positive = 1,				// GT
	Zero = 2,					// EQ
	SummaryOverflow = 3,		// SO

	// CR1
	FPException = 4,			// FX
	FPEnabledException = 5,		// FEX
	FPInvalidException = 6,		// VX
	FPOverflowException = 7,	// OX

	// CRs2–7 fill out the condition register.
};

enum class BranchOption: uint32_t {
	// Naming convention:
	//
	//	Dec_ prefix => decrement the CTR;
	//	condition starting NotZero or Zero => test CTR;
	//	condition ending Set or Clear => test for condition bit.
	//
	// Numerical suffixes are present because there's some redundancy
	// in encodings.
	//
	// Note that the encodings themselves may suggest alternative means
	// of interpretation than mapping via this enum.
	Dec_NotZeroAndClear	= 0b0000,
	Dec_ZeroAndClear	= 0b0001,
	Clear 				= 0b0010,
	Dec_NotZeroAndSet	= 0b0100,
	Dec_ZeroAndSet 		= 0b0101,
	Set 				= 0b0110,
	Dec_NotZero 		= 0b1000,
	Dec_Zero			= 0b1001,
	Always 				= 0b1010,
};

enum class Operation: uint8_t {
	Undefined,

	//
	// MARK: - 601-exclusive instructions.
	//
	// A lot of them are carry-overs from POWER, left in place
	// due to the tight original development timeline.
	//
	// These are not part of the PowerPC architecture.

	/// Absolute.
<<<<<<< HEAD
	/// abs abs. abso abso.
=======
	/// abs, abs., abso, abso.
	/// rA(), rD(), oe()
>>>>>>> d7839755
	///
	/// |rA| is placed into rD. If rA = 0x8000'0000 then 0x8000'0000 is placed into rD
	/// and XER[OV] is set if oe() indicates that overflow is enabled.
	absx,

	/// Cache line compute size.
	/// clcs
	/// rA(), rD()
	///
	/// The size of the cache line specified by rA is placed into rD. Cf. the CacheLine enum.
	/// As an aside: all cache lines are 64 bytes on the MPC601.
	clcs,

	/// Divide.
<<<<<<< HEAD
	/// div div. divo divo.
=======
	/// div, div., divo, divo.
	/// rA(), rB(), rD(), rc(), oe()
>>>>>>> d7839755
	///
	/// Unsigned 64-bit divide. rA|MQ / rB is placed into rD and the
	/// remainder is placed into MQ. The ermainder has the same sign as the dividend
	/// such that remainder + divisor * quotient = dividend.
	///
	/// rc() != 0 => the LT, GT and EQ bits in CR are set as per the remainder.
	/// oe() != 0 => SO and OV are set if the quotient exceeds 32 bits.
	divx,

	/// Divide short.
<<<<<<< HEAD
	/// divs divs. divso divso.
=======
	/// divs, divs., divso, divso.
	/// rA(), rB(), rD(), rc(), eo()
>>>>>>> d7839755
	///
	/// Signed 32-bit divide. rD = rA/rB; remainder is
	/// placed into MQ. The ermainder has the same sign as the dividend
	/// such that remainder + divisor * quotient = dividend.
	///
	/// rc() != 0 => the LT, GT and EQ bits in CR are set as per the remainder.
	/// oe() != 0 => SO and OV are set if the quotient exceeds 32 bits.
	divsx,

	/// Difference or zero.
<<<<<<< HEAD
	/// dozx
=======
	/// dozi
	/// rA(), rB(), rD()
>>>>>>> d7839755
	///
	/// if rA > rB then rD = 0; else rD = NOT(rA) + rB + 1.
	dozx,

	/// Difference or zero immediate.
	/// dozi
	/// rA(), rD(), simm()
	///
	/// if rA > simm() then rD = 0; else rD = NOT(rA) + simm() + 1.
	dozi,

	lscbxx, maskgx, maskirx,

	/// Multiply.
	/// mul mul. mulo mulo.
	/// rA(), rB(), rD()
	mulx,

	nabsx, rlmix, rribx, slex, sleqx, sliqx, slliqx, sllqx, slqx,
	sraiqx, sraqx, srex, sreax, sreqx, sriqx, srliqx, srlqx, srqx,

	//
	// MARK: - 32- and 64-bit PowerPC instructions.
	//

	/// Add.
<<<<<<< HEAD
	/// add add. addo addo.
=======
	/// add, add., addo, addo.
	/// rA(), rB(), rD(), rc(), oe()
>>>>>>> d7839755
	///
	/// rD() = rA() + rB(). Carry is ignored, rD() may be equal to rA() or rB().
	addx,

	/// Add carrying.
<<<<<<< HEAD
	/// addc addc. addco addco.
=======
	/// addc, addc., addco, addco.
	/// rA(), rB(), rD(), rc(), oe()
>>>>>>> d7839755
	///
	/// rD() = rA() + rB().
	/// XER[CA] is updated with carry; if oe() is set then so are XER[SO] and XER[OV].
	/// if rc() is set, LT, GT, EQ and SO condition bits are updated.
	addcx,

	/// Add extended.
<<<<<<< HEAD
	/// adde adde. addeo addeo.
=======
	/// adde, adde., addeo, addeo.
	/// rA(), rB(), rD(), rc(), eo()
>>>>>>> d7839755
	///
	/// rD() = rA() + rB() + XER[CA]; XER[CA] is set if further carry occurs.
	/// oe() and rc() apply.
	addex,

	/// Add immediate.
	/// addi
	/// rA(), rD(), simm()
	///
	/// rD() = (rA() | 0) + simm()
	addi,

	/// Add immediate carrying.
	/// addic
	/// rA(), rD(), simm()
	///
	/// rD() = (rA() | 0) + simm()
	/// XER[CA] is updated.
	addic,

	/// Add immediate carrying and record.
	/// addic.
	/// rA(), rD(), simm()
	///
	/// rD() = (rA() | 0) + simm()
	/// XER[CA] and the condition register are updated.
	addic_,

	/// Add immediate shifted.
	/// addis.
	/// rA(), rD(), simm()
	///
	/// rD() = (rA() | 0) + (simm() << 16)
	addis,

	/// Add to minus one.
<<<<<<< HEAD
	/// addme addme. addmeo addmeo.
=======
	/// addme, addme., addmeo, addmeo.
	/// rA(), rD(), rc(), oe()
>>>>>>> d7839755
	///
	/// rD() = rA() + XER[CA] + 0xffff'ffff
	addmex,

	/// Add to zero extended.
<<<<<<< HEAD
	/// addze addze. addzeo addzeo.
=======
	/// addze, addze., addzeo, addzeo.
	/// rA(), rD(), rc(), oe()
>>>>>>> d7839755
	///
	/// rD() = rA() + XER[CA]
	addzex,

	/// And.
	/// and, and.
	/// rA(), rB(), rD(), rc()
	andx,

	/// And with complement.
	/// andc, andc.
	/// rA(), rB(), rD(), rc()
	andcx,

	/// And immediate.
	/// andi.
	/// rA(), rD(), uimm()
	andi_,

	/// And immediate shifted.
	/// andis.
	/// rA(), rD(), uimm()
	andis_,

	/// Branch unconditional.
<<<<<<< HEAD
	/// b bl ba bla
=======
	/// b, bl, ba, bla
	/// aa(), li(), lk()
>>>>>>> d7839755
	///
	/// Use li() to get the included immediate value.
	///
	/// Use aa() to determine whether it's a relative (aa() = 0) or absolute (aa() != 0) address.
	/// Also check lk() to determine whether to update the link register.
	bx,

	/// Branch conditional.
<<<<<<< HEAD
	/// bne bne+ beq bdnzt+ bdnzf bdnzt bdnzfla ...
=======
	/// bne, bne+, beq, bdnzt+, bdnzf, bdnzt, bdnzfla ...
	/// aa(), lk(), bd(), bi(), bo()
>>>>>>> d7839755
	///
	/// aa() determines whether the branch has a relative or absolute target.
	/// lk() determines whether to update the link register.
	/// bd() supplies a relative displacment or absolute address.
	/// bi() specifies which CR bit to use as a condition; cf. the Condition enum.
	/// bo() provides other branch options and a branch prediction hint as per (BranchOptions enum << 1) | hint.
	bcx,

	/// Branch conditional to count register.
<<<<<<< HEAD
	/// bctr bctrl bnectrl bnectrl bltctr blectr ...
=======
	/// bctr, bctrl, bnectrl, bnectrl, bltctr, blectr ...
	/// aa(), lk(), bi(), bo()
>>>>>>> d7839755
	///
	/// aa(), bi(), bo() and lk() are as per bcx.
	///
	/// On the MPC601, anything that decrements the count register will use the non-decremented
	/// version as the branch target. Other processors will use the decremented version.
	bcctrx,

	/// Branch conditional to link register.
<<<<<<< HEAD
	/// blr blrl bltlr blelrl bnelrl ...
=======
	/// blr, blrl, bltlr, blelrl, bnelrl ...
	/// aa(), lk(), bi(), bo()
>>>>>>> d7839755
	///
	/// aa(), bi(), bo() and lk() are as per bcx.
	bclrx,

<<<<<<< HEAD
	cmp, cmpi, cmpl, cmpli,
	cntlzwx,

	/// Condition register and.
	/// crand
	/// crbA(), crbB(), crbD()
	crand,

	/// Condition register and with complement.
	/// crandc
	/// crbA(), crbB(), crbD()
	crandc,

	/// Condition register equivalent.
	/// creqv
	/// crbA(), crbB(), crbD()
	creqv,

	/// Condition register nand.
	/// crnand
	/// crbA(), crbB(), crbD()
	crnand,

	/// Condition register nor.
	/// crnor
	/// crbA(), crbB(), crbD()
	crnor,

	/// Condition register or.
	/// cror
	/// crbA(), crbB(), crbD()
	cror,

	/// Condition register or with complement.
	/// crorc
	/// crbA(), crbB(), crbD()
	crorc,

	/// Condition register xor.
	/// crxor
	/// crbA(), crbB(), crbD()
	crxor,

	dcbf,
=======
	/// Compare.
	/// cmp
	cmp,

	cmpi, cmpl, cmpli,
	cntlzwx, crand, crandc, creqv, crnand, crnor, cror, crorc, crxor, dcbf,
>>>>>>> d7839755
	dcbst, dcbt, dcbtst, dcbz, divwx, divwux, eciwx, ecowx, eieio, eqvx,
	extsbx, extshx, fabsx, faddx, faddsx, fcmpo, fcmpu, fctiwx, fctiwzx,
	fdivx, fdivsx, fmaddx, fmaddsx, fmrx, fmsubx, fmsubsx, fmulx, fmulsx,
	fnabsx, fnegx, fnmaddx, fnmaddsx, fnmsubx, fnmsubsx, frspx, fsubx, fsubsx,
	icbi, isync, lbz, lbzu,

	/// Load byte and zero with update indexed.
	/// lbzux
	///
	/// rD()[24, 31] = [ rA()|0 + rB() ]; and rA() is set to the calculated address
	/// i.e. if rA() is 0 then the value 0 is used, not the contents of r0.
	/// The rest of rD is set to 0.
	///
	/// PowerPC defines rA=0 and rA=rD to be invalid forms; the MPC601
	/// will suppress the update if rA=0 or rA=rD.
	lbzux,

	/// Load byte and zero indexed.
	/// lbzx
	///
	/// rD[24, 31] = [ (rA()|0) + rB() ]
	/// i.e. if rA() is 0 then the value 0 is used, not the contents of r0.
	/// The rest of rD is set to 0.
	lbzx,

	lfd, lfdu, lfdux, lfdx, lfs, lfsu,
	lfsux, lfsx, lha, lhau,

	/// Load half-word algebraic with update indexed.
	///
	/// rD()[16, 31] = [ rA()|0 + rB() ]; and rA() is set to the calculated address
	/// i.e. if rA() is 0 then the value 0 is used, not the contents of r0.
	/// The result in rD is sign extended.
	///
	/// PowerPC defines rA=0 and rA=rD to be invalid forms; the MPC601
	/// will suppress the update if rA=0 or rA=rD.
	lhaux,

	/// Load half-word algebraic indexed.
	///
	/// rD[16, 31] = [ (rA()|0) + rB() ]
	/// i.e. if rA() is 0 then the value 0 is used, not the contents of r0.
	/// The result in rD is sign extended.
	lhax,

	lhbrx, lhz, lhzu,

	/// Load half-word and zero with update indexed.
	///
	/// rD()[16, 31] = [ rA()|0 + rB() ]; and rA() is set to the calculated address
	/// i.e. if rA() is 0 then the value 0 is used, not the contents of r0.
	/// The rest of rD is set to 0.
	///
	/// PowerPC defines rA=0 and rA=rD to be invalid forms; the MPC601
	/// will suppress the update if rA=0 or rA=rD.
	lhzux,

	/// Load half-word and zero indexed.
	///
	/// rD[16, 31] = [ (rA()|0) + rB() ]
	/// i.e. if rA() is 0 then the value 0 is used, not the contents of r0.
	/// The rest of rD is set to 0.
	lhzx,

	lmw,
	lswi, lswx, lwarx, lwbrx, lwz, lwzu,

	/// Load word and zero with update indexed.
	/// lwzux
	///
	/// rD() = [ rA()|0 + rB() ]; and rA() is set to the calculated address
	/// i.e. if rA() is 0 then the value 0 is used, not the contents of r0.
	///
	/// PowerPC defines rA=0 and rA=rD to be invalid forms; the MPC601
	/// will suppress the update if rA=0 or rA=rD.
	lwzux,

	/// Load word and zero indexed.
	/// lwzx
	///
	/// rD() = [ (rA()|0) + rB() ]
	/// i.e. if rA() is 0 then the value 0 is used, not the contents of r0.
	lwzx,

	mcrf, mcrfs, mcrxr,
	mfcr, mffsx, mfmsr, mfspr, mfsr, mfsrin,

	/// Move to condition register fields.
	/// mtcrf
	/// rS(), crm()
	mtcrf,

	mtfsb0x, mtfsb1x, mtfsfx,
	mtfsfix, mtmsr, mtspr, mtsr, mtsrin,

	/// Multiply high word.
	/// mulhw mulgw.
	/// rD(), rA(), rB(), rc()
	mulhwx,

	/// Multiply high word unsigned.
	/// mulhwu mulhwu.
	/// rD(), rA(), rB(), rc()
	mulhwux,

	/// Multiply low immediate.
	///
	/// rD() = [low 32 bits of] rA() * simm()
	/// XER[OV] is set if, were the operands treated as signed, overflow occurred.
	mulli,

	/// Multiply low word.
	/// mullw mullw. mullwo mullwo.
	/// rA(), rB(), rD()
	mullwx,

	nandx, negx, norx, orx, orcx, ori, oris, rfi, rlwimix, rlwinmx, rlwnmx,
	sc, slwx, srawx, srawix, srwx, stb, stbu,

	/// Store byte with update indexed.
	///
	/// [ (ra()|0) + rB() ] = rS()[24, 31]; and rA() is updated with the calculated address.
	/// i.e. if rA() is 0 then the value 0 is used, not the contents of r0.
	///
	/// PowerPC defines rA=0 to an invalid form; the MPC601 will store to r0.
	stbux,

	/// Store byte indexed.
	///
	/// [ (ra()|0) + rB() ] = rS()[24, 31]
	/// i.e. if rA() is 0 then the value 0 is used, not the contents of r0.
	stbx,

	stfd, stfdu,
	stfdux, stfdx, stfs, stfsu, stfsux, stfsx, sth, sthbrx, sthu,

	/// Store half-word with update indexed.
	///
	/// [ (ra()|0) + rB() ] = rS()[16, 31]; and rA() is updated with the calculated address.
	/// i.e. if rA() is 0 then the value 0 is used, not the contents of r0.
	///
	/// PowerPC defines rA=0 to an invalid form; the MPC601 will store to r0.
	sthux,

	/// Store half-word indexed.
	///
	/// [ (ra()|0) + rB() ] = rS()[16, 31]
	/// i.e. if rA() is 0 then the value 0 is used, not the contents of r0.
	sthx,

	stmw, stswi, stswx, stw, stwbrx, stwcx_, stwu,

	/// Store word with update indexed.
	///
	/// [ (ra()|0) + rB() ] = rS(); and rA() is updated with the calculated address.
	/// i.e. if rA() is 0 then the value 0 is used, not the contents of r0.
	///
	/// PowerPC defines rA=0 to an invalid form; the MPC601 will store to r0.
	stwux,

	/// Store word indexed.
	///
	/// [ (ra()|0) + rB() ] = rS()
	/// i.e. if rA() is 0 then the value 0 is used, not the contents of r0.
	stwx,

	subfx,

	/// Subtract from carrying.
	/// subfc subfc. subfco subfco.
	///
	/// rD() = -rA() +rB() + 1
	///
	/// oe(), rc() apply.
	subfcx,
	subfex,

	/// Subtract from immediate carrying
	///
	/// rD() = ~rA() + simm() + 1
	subfic,

	subfmex, subfzex, sync, tw, twi, xorx, xori, xoris, mftb,

	//
	// MARK: - 32-bit, supervisor level.
	//
	dcbi,

	//
	// MARK: - Supervisor, optional.
	//
	tlbia, tlbie, tlbsync,

	//
	// MARK: - Optional.
	//
	fresx, frsqrtex, fselx, fsqrtx, slbia, slbie, stfiwx,

	//
	// MARK: - 64-bit only PowerPC instructions.
	//
	cntlzdx, divdx, divdux, extswx, fcfidx, fctidx, fctidzx, tdi, mulhdux,
	ldx, sldx, ldux, td, mulhdx, ldarx, stdx, stdux, mulld, lwax, lwaux,
	sradix, srdx, sradx, extsw, fsqrtsx, std, stdu, stdcx_,
};

/*!
	Holds a decoded PowerPC instruction.

	Implementation note: because the PowerPC encoding is particularly straightforward,
	only the operation has been decoded ahead of time; all other fields are decoded on-demand.

	It would be possible to partition the ordering of Operations into user followed by supervisor,
	eliminating the storage necessary for a flag, but it wouldn't save anything due to alignment.
*/
struct Instruction {
	Operation operation = Operation::Undefined;
	bool is_supervisor = false;
	uint32_t opcode = 0;

	Instruction() noexcept {}
	Instruction(uint32_t opcode) noexcept : opcode(opcode) {}
	Instruction(Operation operation, uint32_t opcode, bool is_supervisor = false) noexcept : operation(operation), is_supervisor(is_supervisor), opcode(opcode) {}

	// Instruction fields are decoded below; naming is a compromise between
	// Motorola's documentation and IBM's.
	//
	// I've dutifully implemented various synonyms with unique entry points,
	// in order to capture that information here rather than thrusting it upon
	// the reader of whatever implementation may follow.

	// Currently omitted: OPCD and XO, which I think are unnecessary given that
	// full decoding has already occurred.

	/// Immediate field used to specify an unsigned 16-bit integer.
	uint16_t uimm() const	{	return uint16_t(opcode & 0xffff);	}
	/// Immediate field used to specify a signed 16-bit integer.
	int16_t simm() const	{	return int16_t(opcode & 0xffff);	}
	/// Immediate field used to specify a signed 16-bit integer.
	int16_t d() const		{	return int16_t(opcode & 0xffff);	}
	/// Immediate field used to specify a signed 14-bit integer [64-bit only].
	int16_t ds() const		{	return int16_t(opcode & 0xfffc);	}
	/// Immediate field used as data to be placed into a field in the floating point status and condition register.
	int32_t imm() const		{	return (opcode >> 12) & 0xf;		}

	/// Specifies the conditions on which to trap.
	int32_t to() const	 	{	return (opcode >> 21) & 0x1f;		}

	/// Register source A or destination.
	uint32_t rA() const 	{	return (opcode >> 16) & 0x1f;		}
	/// Register source B.
	uint32_t rB() const 	{	return (opcode >> 11) & 0x1f;		}
	/// Register destination.
	uint32_t rD() const 	{	return (opcode >> 21) & 0x1f;		}
	/// Register source.
	uint32_t rS() const 	{	return (opcode >> 21) & 0x1f;		}

	/// Floating point register source A.
	uint32_t frA() const 	{	return (opcode >> 16) & 0x1f;		}
	/// Floating point register source B.
	uint32_t frB() const 	{	return (opcode >> 11) & 0x1f;		}
	/// Floating point register source C.
	uint32_t frC() const 	{	return (opcode >> 6) & 0x1f;		}
	/// Floating point register source.
	uint32_t frS() const 	{	return (opcode >> 21) & 0x1f;		}
	/// Floating point register destination.
	uint32_t frD() const 	{	return (opcode >> 21) & 0x1f;		}

	/// Branch conditional options as per PowerPC spec, i.e. options + branch-prediction flag.
	uint32_t bo() const 	{	return (opcode >> 21) & 0x1f;		}
	/// Just the branch options, with the branch prediction flag severed.
	BranchOption branch_options() const {
		return BranchOption((opcode >> 22) & 0xf);
	}
	/// Just the branch-prediction hint; @c 0 => expect untaken; @c non-0 => expect take.
	uint32_t branch_prediction_hint() const {
		return opcode & 0x200000;
	}
	/// Source condition register bit for branch conditionals.
	uint32_t bi() const 	{	return (opcode >> 16) & 0x1f;		}
	/// Branch displacement; provided as already sign extended.
	int16_t bd() const		{	return int16_t(opcode & 0xfffc);	}

	/// Specifies the first 1 bit of a 32/64-bit mask for rotate operations.
	uint32_t mb() const		{	return (opcode >> 6) & 0x1f;		}
	/// Specifies the first 1 bit of a 32/64-bit mask for rotate operations.
	uint32_t me() const		{	return (opcode >> 1) & 0x1f;		}

	/// Condition register source bit A.
	uint32_t crbA() const	{	return (opcode >> 16) & 0x1f;		}
	/// Condition register source bit B.
	uint32_t crbB() const	{	return (opcode >> 11) & 0x1f;		}
	/// Condition register (or floating point status & condition register) destination bit.
	uint32_t crbD() const	{	return (opcode >> 21) & 0x1f;		}

	/// Condition register (or floating point status & condition register) destination field.
	uint32_t crfD() const	{	return (opcode >> 23) & 0x07;		}
	/// Condition register (or floating point status & condition register) source field.
	uint32_t crfS() const	{	return (opcode >> 18) & 0x07;		}

	/// Mask identifying fields to be updated by mtcrf.
	uint32_t crm() const	{	return (opcode >> 12) & 0xff;		}

	/// Mask identifying fields to be updated by mtfsf.
	uint32_t fm() const		{	return (opcode >> 17) & 0xff;		}

	/// Specifies the number of bytes to move in an immediate string load or store.
	uint32_t nb() const		{	return (opcode >> 11) & 0x1f;		}

	/// Specifies a shift amount.
	/// TODO: possibly bit 30 is also used in 64-bit mode, find out.
	uint32_t sh() const		{	return (opcode >> 11) & 0x1f;		}

	/// Specifies one of the 16 segment registers [32-bit only].
	uint32_t sr() const		{	return (opcode >> 16) & 0xf;		}

	/// A 24-bit signed number; provided as already sign extended.
	int32_t li() const {
		constexpr uint32_t extensions[2] = {
			0x0000'0000,
			0xfc00'0000
		};
		const uint32_t value = (opcode & 0x03ff'fffc) | extensions[(opcode >> 25) & 1];
		return int32_t(value);
	}

	/// Absolute address bit; @c 0 or @c non-0.
	uint32_t aa() const	{	return opcode & 0x02;		}
	/// Link bit; @c 0 or @c non-0.
	uint32_t lk() const	{	return opcode & 0x01;		}
	/// Record bit; @c 0 or @c non-0.
	uint32_t rc() const	{	return opcode & 0x01;		}
	/// Whether to compare 32-bit or 64-bit numbers [for 64-bit implementations only]; @c 0 or @c non-0.
	uint32_t l() const	{	return opcode & 0x200000;	}
	/// Enables setting of OV and SO in the XER; @c 0 or @c non-0.
	uint32_t oe() const	{	return opcode & 0x400;		}
};

// Sanity check on Instruction size.
static_assert(sizeof(Instruction) <= 8);

}
}

#endif /* InstructionSets_PowerPC_Instruction_h */<|MERGE_RESOLUTION|>--- conflicted
+++ resolved
@@ -72,12 +72,8 @@
 	// These are not part of the PowerPC architecture.
 
 	/// Absolute.
-<<<<<<< HEAD
 	/// abs abs. abso abso.
-=======
-	/// abs, abs., abso, abso.
 	/// rA(), rD(), oe()
->>>>>>> d7839755
 	///
 	/// |rA| is placed into rD. If rA = 0x8000'0000 then 0x8000'0000 is placed into rD
 	/// and XER[OV] is set if oe() indicates that overflow is enabled.
@@ -92,12 +88,8 @@
 	clcs,
 
 	/// Divide.
-<<<<<<< HEAD
 	/// div div. divo divo.
-=======
-	/// div, div., divo, divo.
 	/// rA(), rB(), rD(), rc(), oe()
->>>>>>> d7839755
 	///
 	/// Unsigned 64-bit divide. rA|MQ / rB is placed into rD and the
 	/// remainder is placed into MQ. The ermainder has the same sign as the dividend
@@ -108,12 +100,8 @@
 	divx,
 
 	/// Divide short.
-<<<<<<< HEAD
 	/// divs divs. divso divso.
-=======
-	/// divs, divs., divso, divso.
 	/// rA(), rB(), rD(), rc(), eo()
->>>>>>> d7839755
 	///
 	/// Signed 32-bit divide. rD = rA/rB; remainder is
 	/// placed into MQ. The ermainder has the same sign as the dividend
@@ -124,12 +112,8 @@
 	divsx,
 
 	/// Difference or zero.
-<<<<<<< HEAD
 	/// dozx
-=======
-	/// dozi
 	/// rA(), rB(), rD()
->>>>>>> d7839755
 	///
 	/// if rA > rB then rD = 0; else rD = NOT(rA) + rB + 1.
 	dozx,
@@ -156,23 +140,15 @@
 	//
 
 	/// Add.
-<<<<<<< HEAD
 	/// add add. addo addo.
-=======
-	/// add, add., addo, addo.
 	/// rA(), rB(), rD(), rc(), oe()
->>>>>>> d7839755
 	///
 	/// rD() = rA() + rB(). Carry is ignored, rD() may be equal to rA() or rB().
 	addx,
 
 	/// Add carrying.
-<<<<<<< HEAD
 	/// addc addc. addco addco.
-=======
-	/// addc, addc., addco, addco.
 	/// rA(), rB(), rD(), rc(), oe()
->>>>>>> d7839755
 	///
 	/// rD() = rA() + rB().
 	/// XER[CA] is updated with carry; if oe() is set then so are XER[SO] and XER[OV].
@@ -180,12 +156,8 @@
 	addcx,
 
 	/// Add extended.
-<<<<<<< HEAD
 	/// adde adde. addeo addeo.
-=======
-	/// adde, adde., addeo, addeo.
 	/// rA(), rB(), rD(), rc(), eo()
->>>>>>> d7839755
 	///
 	/// rD() = rA() + rB() + XER[CA]; XER[CA] is set if further carry occurs.
 	/// oe() and rc() apply.
@@ -222,23 +194,15 @@
 	addis,
 
 	/// Add to minus one.
-<<<<<<< HEAD
 	/// addme addme. addmeo addmeo.
-=======
-	/// addme, addme., addmeo, addmeo.
 	/// rA(), rD(), rc(), oe()
->>>>>>> d7839755
 	///
 	/// rD() = rA() + XER[CA] + 0xffff'ffff
 	addmex,
 
 	/// Add to zero extended.
-<<<<<<< HEAD
 	/// addze addze. addzeo addzeo.
-=======
-	/// addze, addze., addzeo, addzeo.
 	/// rA(), rD(), rc(), oe()
->>>>>>> d7839755
 	///
 	/// rD() = rA() + XER[CA]
 	addzex,
@@ -264,12 +228,8 @@
 	andis_,
 
 	/// Branch unconditional.
-<<<<<<< HEAD
 	/// b bl ba bla
-=======
-	/// b, bl, ba, bla
 	/// aa(), li(), lk()
->>>>>>> d7839755
 	///
 	/// Use li() to get the included immediate value.
 	///
@@ -278,12 +238,8 @@
 	bx,
 
 	/// Branch conditional.
-<<<<<<< HEAD
 	/// bne bne+ beq bdnzt+ bdnzf bdnzt bdnzfla ...
-=======
-	/// bne, bne+, beq, bdnzt+, bdnzf, bdnzt, bdnzfla ...
 	/// aa(), lk(), bd(), bi(), bo()
->>>>>>> d7839755
 	///
 	/// aa() determines whether the branch has a relative or absolute target.
 	/// lk() determines whether to update the link register.
@@ -293,12 +249,8 @@
 	bcx,
 
 	/// Branch conditional to count register.
-<<<<<<< HEAD
 	/// bctr bctrl bnectrl bnectrl bltctr blectr ...
-=======
-	/// bctr, bctrl, bnectrl, bnectrl, bltctr, blectr ...
 	/// aa(), lk(), bi(), bo()
->>>>>>> d7839755
 	///
 	/// aa(), bi(), bo() and lk() are as per bcx.
 	///
@@ -307,17 +259,12 @@
 	bcctrx,
 
 	/// Branch conditional to link register.
-<<<<<<< HEAD
 	/// blr blrl bltlr blelrl bnelrl ...
-=======
-	/// blr, blrl, bltlr, blelrl, bnelrl ...
 	/// aa(), lk(), bi(), bo()
->>>>>>> d7839755
 	///
 	/// aa(), bi(), bo() and lk() are as per bcx.
 	bclrx,
 
-<<<<<<< HEAD
 	cmp, cmpi, cmpl, cmpli,
 	cntlzwx,
 
@@ -362,14 +309,6 @@
 	crxor,
 
 	dcbf,
-=======
-	/// Compare.
-	/// cmp
-	cmp,
-
-	cmpi, cmpl, cmpli,
-	cntlzwx, crand, crandc, creqv, crnand, crnor, cror, crorc, crxor, dcbf,
->>>>>>> d7839755
 	dcbst, dcbt, dcbtst, dcbz, divwx, divwux, eciwx, ecowx, eieio, eqvx,
 	extsbx, extshx, fabsx, faddx, faddsx, fcmpo, fcmpu, fctiwx, fctiwzx,
 	fdivx, fdivsx, fmaddx, fmaddsx, fmrx, fmsubx, fmsubsx, fmulx, fmulsx,

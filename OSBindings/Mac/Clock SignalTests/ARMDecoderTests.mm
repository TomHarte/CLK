--- conflicted
+++ resolved
@@ -34,12 +34,9 @@
 
 	template <typename IntT>
 	bool read(uint32_t address, IntT &source, Mode mode, bool trans) {
-<<<<<<< HEAD
-=======
 		(void)mode;
 		(void)trans;
 
->>>>>>> b42a6e44
 		if(address >= 0x3800000) {
 			has_moved_rom_ = true;
 			source = *reinterpret_cast<const IntT *>(&rom[address - 0x3800000]);

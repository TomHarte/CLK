//
//  6502Mk2.hpp
//  Clock Signal
//
//  Created by Thomas Harte on 18/10/2025.
//  Copyright © 2025 Thomas Harte. All rights reserved.
//

#pragma once

#include "Decoder.hpp"
#include "Model.hpp"
#include "Perform.hpp"
#include "Registers.hpp"

#include "ClockReceiver/ClockReceiver.hpp"

#include <cassert>
#include <type_traits>

namespace CPU::MOS6502Mk2 {

// MARK: - Control bus.

enum class BusOperation {
	/// 6502: a read was signalled.
	/// 65816: a read was signalled with VDA.
	Read,
	/// 6502: a read was signalled with SYNC.
	/// 65816: a read was signalled with VDA and VPA.
	ReadOpcode,
	/// 6502: never signalled.
	/// 65816: a read was signalled with VPA.
	ReadProgram,
	/// 6502: never signalled.
	/// 65816: a read was signalled with VPB and VDA.
	ReadVector,
	/// 6502: never signalled.
	/// 65816: a read was signalled, but neither VDA nor VPA were active.
	InternalOperationRead,

	/// All processors: indicates that the processor is paused due to the RDY input.
	/// 65C02 and 65816: indicates a WAI is ongoing.
	Ready,
	// TODO: should ReadyRead be distinguished from ReadyWrite?

	/// 65C02 and 65816: indicates a STP condition.
	None,

	/// 6502: a write was signalled.
	/// 65816: a write was signalled with VDA.
	Write,
	/// 6502: never signalled.
	/// 65816: a write was signalled, but neither VDA nor VPA were active.
	InternalOperationWrite,
};

constexpr bool is_read(const BusOperation op) { return op <= BusOperation::InternalOperationRead; }
constexpr bool is_write(const BusOperation op) { return op >= BusOperation::Write; }
constexpr bool is_access(const BusOperation op) { return op <= BusOperation::ReadVector || op == BusOperation::Write; }
constexpr bool is_dataless(const BusOperation op) { return !is_read(op) && !is_write(op); }

enum class Line {
	Reset,
	IRQ,
	PowerOn,
	Overflow,
	NMI,
};

// MARK: - Address bus.

namespace Address {

struct Literal {
	constexpr Literal(const uint16_t address) noexcept : address_(address) {}
	operator uint16_t() const {
		return address_;
	}

private:
	uint16_t address_;
};

template <uint8_t Page>
struct FixedPage {
	FixedPage(const uint8_t address) noexcept : address_(address) {}
	operator uint16_t() const {
		return (Page << 8) | address_;
	}

private:
	uint8_t address_;
};

using ZeroPage = FixedPage<0x00>;
using Stack = FixedPage<0x01>;
using Vector = FixedPage<0xff>;

}  // namespace Address

// MARK: - Data bus.

namespace Data {

/// A value that can be read from or written to, without effect.
struct NoValue {
	operator uint8_t() const { return 0xff; }
	NoValue() = default;
	constexpr NoValue(uint8_t) noexcept {}
};

/// A value that can be written only, not read. With a DEBUG build test that it is written before it is read.
class Writeable {
public:
	uint8_t operator=(const uint8_t value) {
<<<<<<< HEAD
		if constexpr (requires{did_write_;}) {
			did_write_ = true;
		}
=======
		#ifndef NDEBUG
		did_write_ = true;
		#endif
>>>>>>> bc5b7a67
		return result_ = value;
	}
	operator uint8_t() const {
		assert(did_write_);
		return result_;
	}

private:
	uint8_t result_;
<<<<<<< HEAD
	friend struct WriteableReader;
#ifndef NDEBUG
	bool did_write_ = false;
#endif
};

struct WriteableReader {
	static void assign(uint8_t &lhs, const Writeable rhs) {
		lhs = rhs;
	}
	static void assign(const uint8_t &, const Writeable) {}
=======

	#ifndef NDEBUG
	bool did_write_ = false;
	#endif
>>>>>>> bc5b7a67
};

template <BusOperation, typename Enable = void> struct Value;
template <BusOperation operation> struct Value<operation, std::enable_if_t<is_read(operation)>> {
	using type = Writeable &;
};
template <BusOperation operation> struct Value<operation, std::enable_if_t<is_write(operation)>> {
	using type = const uint8_t;
};
template <BusOperation operation> struct Value<operation, std::enable_if_t<is_dataless(operation)>> {
	using type = const NoValue;
};

} // namespace Data

template <BusOperation operation> using data_t = typename Data::Value<operation>::type;

// MARK: - Storage.

/*!
	An opcode that is guaranteed to cause a 6502 to jam.
*/
constexpr uint8_t JamOpcode = 0xf2;

template <Model model, typename Traits, typename Enable = void> class Storage;
template <Model model, typename Traits> class Storage<model, Traits, std::enable_if_t<is_8bit(model)>> {
public:
	Storage(Traits::BusHandlerT &bus_handler) noexcept : bus_handler_(bus_handler) {}

	const Registers &registers() const { return registers_; }
	void set_registers(const Registers &registers) {
		registers_ = registers;
	}

	template <Line line> bool get() const;
	template <Line line> inline void set(const bool value) {
		const auto level_sample = [&](const Inputs::InterruptRequest request) {
			inputs_.interrupt_requests =
				(inputs_.interrupt_requests & ~request) |
				(value ? request : 0);
		};
		const auto edge_sample = [&](const Inputs::InterruptRequest request, bool &previous) {
			inputs_.interrupt_requests |= (previous != value && value) ? request : 0;
			previous = value;
		};

		switch(line) {
			// Fictitious.
			case Line::PowerOn:		level_sample(Inputs::InterruptRequest::PowerOn);					break;

			// Level triggered.
			case Line::Reset:		level_sample(Inputs::InterruptRequest::Reset);						break;
			case Line::IRQ:			level_sample(Inputs::InterruptRequest::IRQ);						break;

			// Edge triggered.
			case Line::Overflow:	edge_sample(Inputs::InterruptRequest::Reset, inputs_.overflow);		break;
			case Line::NMI:			edge_sample(Inputs::InterruptRequest::NMI, inputs_.nmi);			break;

			default:
				__builtin_unreachable();
		}
	}

	/// Get whether the 6502 would reset at the next opportunity.
	bool is_resetting() const {
		return inputs_.interrupt_requests & (Inputs::InterruptRequest::PowerOn | Inputs::InterruptRequest::Reset);
	}

	/*!
		Queries whether the 6502 is now 'jammed'; i.e. has entered an invalid state
		such that it will not of itself perform any more meaningful processing.

		@returns @c true if the 6502 is jammed; @c false otherwise.
	*/
	bool is_jammed() const {
		return resume_point_ == ResumePoint::Jam;
	}

protected:
	Traits::BusHandlerT &bus_handler_;
	uint8_t opcode_, operand_;
	Instruction decoded_;

	Registers registers_;
	uint16_t operation_pc_;
	RegisterPair16 address_;
	bool did_adjust_top_;

	Cycles cycles_;

	enum ResumePoint {
		FetchDecode,
		Jam,
		Max,
	};
	int resume_point_ = ResumePoint::FetchDecode;

	struct Inputs {
		bool ready = false;
		bool nmi = false;
		bool overflow = false;

		enum InterruptRequest: uint8_t {
			Reset		= 0x80,
			IRQ			= Flag::Interrupt,
			NMI			= 0x20,

			PowerOn		= 0x10,
		};
		uint8_t interrupt_requests = InterruptRequest::PowerOn;
	} inputs_;
	uint8_t captured_interrupt_requests_ = 0;
};

// MARK: - Base.

enum class PausePrecision {
	BetweenInstructions,
	AnyCycle,
};

// TODO: concept to explain and verify Traits.
template <Model model, typename Traits>
struct Processor: public Storage<model, Traits> {
	inline void run_for(Cycles);

	/*!
		**FOR TEST CASES ONLY:** forces the processor into a state where
		the next thing it intends to do is fetch a new opcode.
	*/
	inline void restart_operation_fetch();

private:
	using Storage = Storage<model, Traits>;
};

}

// MARK: - Implementations.
#include "Implementation/6502.hpp"<|MERGE_RESOLUTION|>--- conflicted
+++ resolved
@@ -114,15 +114,9 @@
 class Writeable {
 public:
 	uint8_t operator=(const uint8_t value) {
-<<<<<<< HEAD
-		if constexpr (requires{did_write_;}) {
-			did_write_ = true;
-		}
-=======
 		#ifndef NDEBUG
 		did_write_ = true;
 		#endif
->>>>>>> bc5b7a67
 		return result_ = value;
 	}
 	operator uint8_t() const {
@@ -132,24 +126,9 @@
 
 private:
 	uint8_t result_;
-<<<<<<< HEAD
-	friend struct WriteableReader;
-#ifndef NDEBUG
-	bool did_write_ = false;
-#endif
-};
-
-struct WriteableReader {
-	static void assign(uint8_t &lhs, const Writeable rhs) {
-		lhs = rhs;
-	}
-	static void assign(const uint8_t &, const Writeable) {}
-=======
-
 	#ifndef NDEBUG
 	bool did_write_ = false;
 	#endif
->>>>>>> bc5b7a67
 };
 
 template <BusOperation, typename Enable = void> struct Value;

--- conflicted
+++ resolved
@@ -96,15 +96,10 @@
 		case Source::SCC:
 		case Source::SCSI:
 		case Source::I2C:
-<<<<<<< HEAD
-		case Source::Floppy:
-			return false;
-=======
 			return EnabledLevel::None;
 
 		case Source::Floppy:
 			return EnabledLevel::Errors;
->>>>>>> 96fd0b78
 	}
 }
 
